--- conflicted
+++ resolved
@@ -2,9 +2,6 @@
 from debug.sequence_generation import make_sequence
 import sys
 
-<<<<<<< HEAD
-code, intermediate = make_sequence(5)
-=======
 code, intermediate = make_sequence(10)
 PROMPT_TEMPLATE = (
     "You are given a short Python program. "
@@ -13,7 +10,6 @@
     "```python\n{code}\n```\n"
     "The final value of x is: "
 )
->>>>>>> 105c45e5
 
 print(code, "\n\n", intermediate, "\n\n", PROMPT_TEMPLATE.format(code=code))
 
